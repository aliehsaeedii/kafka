--- conflicted
+++ resolved
@@ -2383,13 +2383,8 @@
         AtomicInteger count = new AtomicInteger(0);
         AtomicReference<ConsumerRecords<String, String>> recs1 = new AtomicReference<>();
         TestUtils.waitForCondition(() -> {
-<<<<<<< HEAD
             recs1.set(consumer.poll(Duration.ofMillis(100L)));
-            return consumer.assignment().equals(Utils.mkSet(tp0, t3p0)) && count.addAndGet(recs1.get().count()) == 1;
-=======
-            ConsumerRecords<String, String> recs = consumer.poll(Duration.ofMillis(100L));
-            return consumer.assignment().equals(Set.of(tp0, t3p0)) && count.addAndGet(recs.count()) == 1;
->>>>>>> 203f3237
+            return consumer.assignment().equals(Set.of(tp0, t3p0)) && count.addAndGet(recs1.get().count()) == 1;
 
         }, "Does not complete rebalance in time");
 
